import CloudKit
import Foundation
import os.log

extension SyncEngine {
  
  // MARK: - Internal
  
  func saveRecord(_ model: Model,
                    usingContext context: RecordModifyingContextProvider,
                    onCompletion: @escaping ((Result<SyncEngine<Model>.ModelChanges, Error>) -> Void)) {
    guard let record = try? context.encodedRecord(model) else {
      onCompletion(.failure(CKError(.invalidArguments)))
      return
    }
    
    modifyRecords(toSave: [record],
                  recordIDsToDelete: [],
                  context: context, 
                  onCompletion: onCompletion)
  }
  
  func deleteRecord(_ model: Model,
                    usingContext context: RecordModifyingContextProvider,
                    onCompletion: @escaping ((Result<SyncEngine<Model>.ModelChanges, Error>) -> Void)) {
    guard let record = try? context.encodedRecord(model) else {
      onCompletion(.failure(CKError(.invalidArguments)))
      return
    }
    
    modifyRecords(toSave: [],
                  recordIDsToDelete: [record.recordID],
                  context: context,
                  onCompletion: onCompletion)
  }
  
  // MARK: - Private
  
  private func modifyRecords(toSave recordsToSave: [CKRecord],
                             recordIDsToDelete: [CKRecord.ID],
                             context: RecordModifyingContextProvider,
                             savePolicyOverride: CKModifyRecordsOperation.RecordSavePolicy? = nil,
                             onCompletion: @escaping ((Result<SyncEngine<Model>.ModelChanges, Error>) -> Void)) {
    guard !recordIDsToDelete.isEmpty || !recordsToSave.isEmpty else {
<<<<<<< HEAD
      // no need to call the completion handler given modifyRecord() calls this
      // and there's guaranteed to be a single record being modified
      // assert instead
=======
>>>>>>> d31d12fb
      onCompletion(.success(.init()))
      return
    }
    
    if recordsToSave.isEmpty {
      logHandler("Sending \(recordIDsToDelete.count) record(s) for deletion", .debug)
    }
    else {
      logHandler("Sending \(recordsToSave.count) record(s) for upload", .debug)
    }
    
    let operation = CKModifyRecordsOperation(recordsToSave: recordsToSave.isEmpty ? nil : recordsToSave,
                                             recordIDsToDelete: recordIDsToDelete.isEmpty ? nil : recordIDsToDelete)
    
    operation.modifyRecordsCompletionBlock = { [weak self] serverRecords, deletedRecordIDs, error in
      guard let self else {
        onCompletion(.failure(CKError(.internalError)))
        return
      }
      
      if let error {
        self.logHandler("Failed to \(context.name) records: \(String(describing: error))", .error)
        
        self.workQueue.async { [weak self] in
          guard let self else {
            onCompletion(.failure(CKError(.internalError)))
            return
          }
          
          self.handleError(error,
                           toSave: recordsToSave,
                           recordIDsToDelete: recordIDsToDelete,
                           context: context,
                           onCompletion: onCompletion)
        }
      }
      else {
        if !(deletedRecordIDs?.isEmpty ?? true), recordsToSave.isEmpty {
          self.logHandler("Successfully \(context.name) record(s). Deleted \(deletedRecordIDs?.count ?? 0)", .info)
        }
        else if (deletedRecordIDs?.isEmpty ?? true), !(serverRecords?.isEmpty ?? true) {
          self.logHandler("Successfully \(context.name) record(s). Saved \(serverRecords?.count ?? 0)", .info)
        }
        else {
          self.logHandler("Successfully \(context.name) record(s). Saved \(serverRecords?.count ?? 0) and deleted \(deletedRecordIDs?.count ?? 0)", .info)
        }
        
        self.workQueue.async {
          let modelChanges: SyncEngine<Model>.ModelChanges = context.modelChangeForUpdatedRecords(recordsSaved: serverRecords ?? [],
                                                                                                  recordIDsDeleted: deletedRecordIDs ?? [])
          
          onCompletion(.success(modelChanges))
        }
      }
    }
    
    operation.savePolicy = savePolicyOverride ?? self.savePolicy
    operation.database = privateDatabase
    
    cloudOperationQueue.addOperation(operation)
  }
  
  // MARK: - Private
  
  private func handleError(_ error: Error,
                           toSave recordsToSave: [CKRecord],
                           recordIDsToDelete: [CKRecord.ID],
                           context: RecordModifyingContextProvider,
                           onCompletion: @escaping ((Result<SyncEngine<Model>.ModelChanges, Error>) -> Void)) {
    guard let ckError = error as? CKError else {
      logHandler( "Error was not a CKError, giving up: \(String(describing: error))", .fault)
      onCompletion(.failure(error))
      return
    }
    
    switch ckError {
      case _ where ckError.isCloudKitZoneDeleted:
        // If the CloudKit zone is deleted, the code logs this and attempts to recreate the zone. After recreating, it retries the modify operation.
        
        logHandler("Zone was deleted: \(String(describing: error))", .error)
        
        onCompletion(.failure(error))
      case _ where ckError.code == CKError.Code.limitExceeded:
        // The operation splits the record saves and deletions into smaller chunks and retries them separately. 
        // This is done to comply with CloudKit's limitations on batch sizes.
        
        logHandler("CloudKit batch limit exceeded, trying to \(context.name) records in chunks", .error)
        
        let firstHalfSave = recordsToSave.count <= 1 ? recordsToSave : Array(recordsToSave[0..<recordsToSave.count / 2])
        let secondHalfSave = recordsToSave.count <= 1 ? [] : Array(recordsToSave[recordsToSave.count / 2..<recordsToSave.count])
        
        let firstHalfDelete = recordIDsToDelete.count <= 1 ? recordIDsToDelete : Array(recordIDsToDelete[0..<recordIDsToDelete.count / 2])
        let secondHalfDelete = recordIDsToDelete.count <= 1 ? [] : Array(recordIDsToDelete[recordIDsToDelete.count / 2..<recordIDsToDelete.count])
        
        let results = [(firstHalfSave, firstHalfDelete), (secondHalfSave, secondHalfDelete)].map {
          (save: [CKRecord], delete: [CKRecord.ID]) in
          
          error.retryCloudKitOperationIfPossible(self.logHandler, queue: self.workQueue) {
            self.modifyRecords(
              toSave: save,
              recordIDsToDelete: delete,
              context: context,
              onCompletion: onCompletion
            )
          }
        }
        
        if !results.allSatisfy({ $0 == true }) {
          logHandler("Error is not recoverable: \(String(describing: error))", .error)
          
          onCompletion(.failure(error))
        }
        
      case _ where ckError.code == .partialFailure:
        // Even if there was one item to save, a partial failure can be returned. Must be handled here
        
        if let partialErrors = ckError.userInfo[CKPartialErrorsByItemIDKey] as? [CKRecord.ID: Error] {
          let recordIDsNotSavedOrDeleted = Set(partialErrors.keys)

          // An error that occurs when the system rejects the entire batch of changes.
          let batchRequestFailedRecordIDs = Set(
            partialErrors.filter({ (_, error) in
              if let error = error as? CKError,
                 error.code == .batchRequestFailed
              {
                return true
              }
              return false
            }).keys)
          
          // An error that occurs when CloudKit rejects a record because the server’s version is different.
          let serverRecordChangedErrors = partialErrors.filter({ (_, error) in
            if let error = error as? CKError,
               error.code == .serverRecordChanged
            {
              return true
            }
            return false
          }).values
          
          // An error that occurs when the specified record doesn’t exist.
          let unknownItemRecordIDs = Set(
            partialErrors.filter({ (_, error) in
              if let error = error as? CKError,
                 error.code == .unknownItem
              {
                return true
              }
              return false
            }).keys)
          
          let unknownRecords = recordsToSave.filter { unknownItemRecordIDs.contains($0.recordID) }
          let unknownDeletedIDs = recordIDsToDelete.filter(unknownItemRecordIDs.contains)
          
          let recordsToSaveWithoutUnknowns =
          recordsToSave
            .filter { recordIDsNotSavedOrDeleted.contains($0.recordID) }
            .filter { !unknownItemRecordIDs.contains($0.recordID) }
          
          let recordIDsToDeleteWithoutUnknowns =
          recordIDsToDelete
            .filter(recordIDsNotSavedOrDeleted.contains)
            .filter { !unknownItemRecordIDs.contains($0) }
          
          let resolvedConflictsToSave = serverRecordChangedErrors.compactMap {
            $0.resolveConflict(logHandler, with: Model.resolveConflict)
          }
          
          let conflictsToSaveSet = Set(resolvedConflictsToSave.map(\.recordID))
          
          let batchRequestFailureRecordsToSave = recordsToSaveWithoutUnknowns.filter {
            !conflictsToSaveSet.contains($0.recordID)
            && batchRequestFailedRecordIDs.contains($0.recordID)
          }
                    
          // Handle completion failures separately as these would be for individual items
          // If an unknown record could not be saved or deleted, stop and invoke the callback
          if !unknownRecords.isEmpty || !unknownDeletedIDs.isEmpty {
            // Let the caller decide what to do with these
            // This isn't considered a typical error but instead returned as success with
            // an known item. The caller may not care or may wish to delete the local copy
            let failedChanges: SyncEngine<Model>.ModelChanges = context.failedToUpdateRecords(recordsSaved: unknownRecords,
                                                                                              recordIDsDeleted: unknownDeletedIDs)
            
            onCompletion(.success(failedChanges))
          }
          else {
            let finalSavesWithoutUknowns = batchRequestFailureRecordsToSave + resolvedConflictsToSave
            
            modifyRecords(
              toSave: finalSavesWithoutUknowns,
              recordIDsToDelete: recordIDsToDeleteWithoutUnknowns,
              context: context,
              savePolicyOverride: .changedKeys,
              onCompletion: onCompletion
            )
          }
        }
        else {
          onCompletion(.failure(error))
        }
        
      case _ where ckError.code == .serverRecordChanged:
        if let resolvedRecord = error.resolveConflict(logHandler, with: Model.resolveConflict) {
          logHandler("Conflict resolved, will retry upload", .info)
          
          // Retry sending
          self.modifyRecords(toSave: [resolvedRecord],
                             recordIDsToDelete: [],
                             context: context,
                             savePolicyOverride: .changedKeys,
                             onCompletion: onCompletion)
        }
        else {
          logHandler("Resolving conflict returned a nil record. Giving up.", .error)
          
          onCompletion(.failure(error))
        }
        
      case _
        where ckError.code == .serviceUnavailable
        || ckError.code == .networkUnavailable
        || ckError.code == .networkFailure
        || ckError.code == .serverResponseLost:
        
        logHandler("Unable to connect to iCloud servers: \(String(describing: error))", .info)
        
        onCompletion(.failure(error))
        
      case _ where ckError.code == .unknownItem:
        logHandler("Unknown item, ignoring: \(String(describing: error))", .info)
        
        // Let the caller decide what to do with these
        // This isn't considered a typical error but instead returned as success with
        // an known item. The caller may not care or may wish to delete the local copy
        let failedChanges: SyncEngine<Model>.ModelChanges = context.failedToUpdateRecords(recordsSaved: recordsToSave,
                                                                                          recordIDsDeleted: recordIDsToDelete)
        
        onCompletion(.success(failedChanges))
        
      default:
        // Retry
        logHandler("Retrying for error: \(String(describing: error))", .info)
        
        let result = error.retryCloudKitOperationIfPossible(self.logHandler, queue: self.workQueue) {
          self.modifyRecords(toSave: recordsToSave,
                             recordIDsToDelete: recordIDsToDelete,
                             context: context,
                             onCompletion: onCompletion)
        }
        
        if !result {
          logHandler("Error is not recoverable: \( String(describing: error))", .error)
          
          let failedChanges: SyncEngine<Model>.ModelChanges = context.failedToUpdateRecords(recordsSaved: recordsToSave,
                                                                                            recordIDsDeleted: recordIDsToDelete)
          
          onCompletion(.success(failedChanges))
        }
    }
  }
}<|MERGE_RESOLUTION|>--- conflicted
+++ resolved
@@ -42,12 +42,6 @@
                              savePolicyOverride: CKModifyRecordsOperation.RecordSavePolicy? = nil,
                              onCompletion: @escaping ((Result<SyncEngine<Model>.ModelChanges, Error>) -> Void)) {
     guard !recordIDsToDelete.isEmpty || !recordsToSave.isEmpty else {
-<<<<<<< HEAD
-      // no need to call the completion handler given modifyRecord() calls this
-      // and there's guaranteed to be a single record being modified
-      // assert instead
-=======
->>>>>>> d31d12fb
       onCompletion(.success(.init()))
       return
     }
